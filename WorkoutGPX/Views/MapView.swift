import SwiftUI
import MapKit
import CoreLocation

// Custom polyline object to store elevation data for coloring
class ElevationPolyline: MKPolyline {
    var elevations: [CLLocationDistance] = []
    var minElevation: CLLocationDistance = 0
    var maxElevation: CLLocationDistance = 0
}

// Custom renderer for gradient polylines
class GradientPolylineRenderer: MKPolylineRenderer {
    var elevationPolyline: ElevationPolyline?
    
    override func draw(_ mapRect: MKMapRect, zoomScale: MKZoomScale, in ctx: CGContext) {
        guard let elevationPolyline = elevationPolyline else {
            super.draw(mapRect, zoomScale: zoomScale, in: ctx)
            return
        }

        // Start by getting the polyline's points in map coordinates
        let points = polyline.points()
        let pointCount = polyline.pointCount
        
        // We need at least 2 points to draw a line
        if pointCount < 2 {
            super.draw(mapRect, zoomScale: zoomScale, in: ctx)
            return
        }
        
        // Calculate a zoom-adjusted line width
        // As zoomScale gets smaller (zoomed out), the line width increases inversely
        // Sqrt relationship provides better scaling across different zoom levels
        let zoomAdjustedLineWidth = lineWidth / sqrt(zoomScale)
        
        // For very zoomed out views (e.g., when seeing the entire route), boost the width
        // The constant 0.1 represents a fairly zoomed out view
        let zoomBoostFactor = max(1.0, 0.2 / (zoomScale + 0.02))
        
        // Determine final line width with both adjustments
        let actualLineWidth = min(zoomAdjustedLineWidth * zoomBoostFactor, lineWidth * 25)
        
        // Set up the context for drawing
        ctx.saveGState()
        ctx.setLineWidth(actualLineWidth)
        ctx.setLineCap(.round)
        ctx.setLineJoin(.round)
        ctx.setShouldAntialias(true)
        ctx.setAllowsAntialiasing(true)
        
        // Draw each segment with its corresponding color
        for i in 0..<(pointCount-1) {
            // Get map points for the segment
            let pointA = points[i]
            let pointB = points[i+1]
            
            // Convert to points in the renderer's coordinate system
            let pixelPointA = point(for: MKMapPoint(x: pointA.x, y: pointA.y))
            let pixelPointB = point(for: MKMapPoint(x: pointB.x, y: pointB.y))
            
            // Check if this segment is visible in the current map rect
            let segmentRect = MKMapRect(x: min(pointA.x, pointB.x),
                                       y: min(pointA.y, pointB.y),
                                       width: abs(pointB.x - pointA.x),
                                       height: abs(pointB.y - pointA.y))
            
            // Only draw if segment is visible
            if mapRect.intersects(segmentRect) {
                // Prevent out of bounds
                let index = min(i, elevationPolyline.elevations.count - 1)
                
                // Get the elevation at this point
                let elevation = elevationPolyline.elevations[index]
                
                // Calculate normalized elevation (0-1)
                let elevationRange = elevationPolyline.maxElevation - elevationPolyline.minElevation
                let normalizedElevation = elevationRange > 0 ? 
                    (elevation - elevationPolyline.minElevation) / elevationRange : 0.5
                
                // Create a color gradient from blue (low) to green (middle) to red (high)
                // Use more saturated, vibrant colors for better visibility
                let color: UIColor
                if normalizedElevation < 0.5 {
                    // Low to medium: saturated blue to saturated green
                    let t = normalizedElevation * 2
                    color = UIColor(
                        red: 0,
                        green: 0.7 * t + 0.3, // Boost green component for visibility
                        blue: 1.0,            // Keep blue at max for low elevations
                        alpha: 1
                    )
                } else {
                    // Medium to high: saturated green to saturated red
                    let t = (normalizedElevation - 0.5) * 2
                    color = UIColor(
                        red: 0.7 * t + 0.3,   // Boost red component for visibility
                        green: 0.8 * (1 - t) + 0.2, // Boost green component for visibility
                        blue: 0,
                        alpha: 1
                    )
                }
                
                // Set stroke color for this segment
                ctx.setStrokeColor(color.cgColor)
                
                // Draw the segment
                ctx.beginPath()
                ctx.move(to: pixelPointA)
                ctx.addLine(to: pixelPointB)
                ctx.strokePath()
            }
        }
        
        ctx.restoreGState()
    }
}

// UIViewRepresentable for MapKit
struct MapView: UIViewRepresentable {
    let routeLocations: [CLLocation]
    @EnvironmentObject var settings: SettingsModel
    
    func makeUIView(context: Context) -> MKMapView {
        let mapView = MKMapView()
        mapView.delegate = context.coordinator
        mapView.showsUserLocation = false
        
<<<<<<< HEAD
        // Add polyline with elevation data
=======
        #if swift(>=5.7) && canImport(MapKit) && !targetEnvironment(macCatalyst)
        if #available(iOS 16.0, *) {
            mapView.preferredConfiguration = settings.mapStyle.mapConfiguration
        } else {
            mapView.mapType = settings.mapStyle.mapType
        }
        #else
        mapView.mapType = settings.mapStyle.mapType
        #endif
        
        // Add polyline
>>>>>>> db15779e
        if !routeLocations.isEmpty {
            // Create a custom polyline that stores elevation data
            let elevationPolyline = createElevationPolyline(from: routeLocations)
            mapView.addOverlay(elevationPolyline)
            
            // Store elevation data in coordinator for renderer to use
            context.coordinator.elevationPolyline = elevationPolyline
            
            // Set the visible region to show the route
            setRegion(for: mapView)
            
            // Add start and end annotations
            if let firstLocation = routeLocations.first,
               let lastLocation = routeLocations.last {
                let startPoint = MKPointAnnotation()
                startPoint.coordinate = firstLocation.coordinate
                startPoint.title = "Start"
                
                let endPoint = MKPointAnnotation()
                endPoint.coordinate = lastLocation.coordinate
                endPoint.title = "End"
                
                mapView.addAnnotations([startPoint, endPoint])
            }
        }
        
        return mapView
    }
    
    func updateUIView(_ mapView: MKMapView, context: Context) {
        // Update map configuration if settings changed
        #if swift(>=5.7) && canImport(MapKit) && !targetEnvironment(macCatalyst)
        if #available(iOS 16.0, *) {
            mapView.preferredConfiguration = settings.mapStyle.mapConfiguration
        } else {
            mapView.mapType = settings.mapStyle.mapType
        }
        #else
        mapView.mapType = settings.mapStyle.mapType
        #endif
    }
    
    private func createElevationPolyline(from locations: [CLLocation]) -> ElevationPolyline {
        let coordinates = locations.map { $0.coordinate }
        let elevations = locations.map { $0.altitude }
        
        // Create the polyline with coordinates
        let elevationPolyline = ElevationPolyline(coordinates: coordinates, count: coordinates.count)
        
        // Store the elevations
        elevationPolyline.elevations = elevations
        
        // Calculate min and max elevations for scaling the gradient
        if let minEle = elevations.min(), let maxEle = elevations.max() {
            elevationPolyline.minElevation = minEle
            elevationPolyline.maxElevation = maxEle
        }
        
        return elevationPolyline
    }
    
    private func setRegion(for mapView: MKMapView) {
        guard !routeLocations.isEmpty else { return }
        
        // Find min/max coordinates
        var minLat = routeLocations[0].coordinate.latitude
        var maxLat = minLat
        var minLon = routeLocations[0].coordinate.longitude
        var maxLon = minLon
        
        for location in routeLocations {
            minLat = min(minLat, location.coordinate.latitude)
            maxLat = max(maxLat, location.coordinate.latitude)
            minLon = min(minLon, location.coordinate.longitude)
            maxLon = max(maxLon, location.coordinate.longitude)
        }
        
        // Create region with padding
        let center = CLLocationCoordinate2D(
            latitude: (minLat + maxLat) / 2,
            longitude: (minLon + maxLon) / 2
        )
        
        let span = MKCoordinateSpan(
            latitudeDelta: (maxLat - minLat) * 1.5,
            longitudeDelta: (maxLon - minLon) * 1.5
        )
        
        // Ensure minimum zoom level
        let region = MKCoordinateRegion(
            center: center,
            span: MKCoordinateSpan(
                latitudeDelta: max(span.latitudeDelta, 0.01),
                longitudeDelta: max(span.longitudeDelta, 0.01)
            )
        )
        
        mapView.setRegion(region, animated: false)
    }
    
    func makeCoordinator() -> Coordinator {
        Coordinator()
    }
    
    class Coordinator: NSObject, MKMapViewDelegate {
        var elevationPolyline: ElevationPolyline?
        
        func mapView(_ mapView: MKMapView, rendererFor overlay: MKOverlay) -> MKOverlayRenderer {
            if let polyline = overlay as? ElevationPolyline {
                // Create a custom gradient polyline renderer
                let gradientRenderer = GradientPolylineRenderer(polyline: polyline)
                
                // Configure it to use our elevation data
                gradientRenderer.elevationPolyline = polyline
                gradientRenderer.lineWidth = 12  // Increased line width for better visibility at all zoom levels
                
                return gradientRenderer
            }
            return MKOverlayRenderer(overlay: overlay)
        }
        
        func mapView(_ mapView: MKMapView, viewFor annotation: MKAnnotation) -> MKAnnotationView? {
            guard !annotation.isKind(of: MKUserLocation.self) else { return nil }
            
            let identifier = "WorkoutPin"
            var annotationView = mapView.dequeueReusableAnnotationView(withIdentifier: identifier)
            
            if annotationView == nil {
                annotationView = MKMarkerAnnotationView(annotation: annotation, reuseIdentifier: identifier)
                annotationView?.canShowCallout = true
            } else {
                annotationView?.annotation = annotation
            }
            
            if let markerView = annotationView as? MKMarkerAnnotationView {
                if annotation.title == "Start" {
                    markerView.markerTintColor = .green
                    markerView.glyphImage = UIImage(systemName: "flag.fill")
                } else if annotation.title == "End" {
                    markerView.markerTintColor = .red
                    markerView.glyphImage = UIImage(systemName: "flag.checkered")
                }
            }
            
            return annotationView
        }
    }
}<|MERGE_RESOLUTION|>--- conflicted
+++ resolved
@@ -126,9 +126,6 @@
         mapView.delegate = context.coordinator
         mapView.showsUserLocation = false
         
-<<<<<<< HEAD
-        // Add polyline with elevation data
-=======
         #if swift(>=5.7) && canImport(MapKit) && !targetEnvironment(macCatalyst)
         if #available(iOS 16.0, *) {
             mapView.preferredConfiguration = settings.mapStyle.mapConfiguration
@@ -140,7 +137,6 @@
         #endif
         
         // Add polyline
->>>>>>> db15779e
         if !routeLocations.isEmpty {
             // Create a custom polyline that stores elevation data
             let elevationPolyline = createElevationPolyline(from: routeLocations)
